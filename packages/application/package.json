--- conflicted
+++ resolved
@@ -43,19 +43,6 @@
     "watch": "tsc -b --watch"
   },
   "dependencies": {
-<<<<<<< HEAD
-    "@jupyterlab/application": "^3.2.4",
-    "@jupyterlab/coreutils": "^5.2.4",
-    "@jupyterlab/docregistry": "^3.2.4",
-    "@jupyterlab/rendermime-interfaces": "^3.2.4",
-    "@jupyterlab/ui-components": "^3.2.4",
-    "@lumino/algorithm": "^1.6.0",
-    "@lumino/coreutils": "^1.8.0",
-    "@lumino/messaging": "^1.7.0",
-    "@lumino/polling": "^1.6.0",
-    "@lumino/signaling": "^1.7.0",
-    "@lumino/widgets": "^1.23.0"
-=======
     "@jupyterlab/application": "^4.0.0-alpha.4",
     "@jupyterlab/coreutils": "^6.0.0-alpha.4",
     "@jupyterlab/docregistry": "^4.0.0-alpha.4",
@@ -67,16 +54,11 @@
     "@lumino/polling": "^1.9.1",
     "@lumino/signaling": "^1.10.1",
     "@lumino/widgets": "^1.30.1"
->>>>>>> 7bc45601
   },
   "devDependencies": {
     "@babel/core": "^7.11.6",
     "@babel/preset-env": "^7.12.1",
-<<<<<<< HEAD
-    "@jupyterlab/testutils": "^3.2.4",
-=======
     "@jupyterlab/testutils": "^4.0.0-alpha.4",
->>>>>>> 7bc45601
     "@types/jest": "^26.0.10",
     "jest": "^26.4.2",
     "rimraf": "~3.0.0",
