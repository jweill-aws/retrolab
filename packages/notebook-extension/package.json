--- conflicted
+++ resolved
@@ -39,16 +39,6 @@
     "watch": "tsc -b --watch"
   },
   "dependencies": {
-<<<<<<< HEAD
-    "@jupyterlab/application": "^3.2.4",
-    "@jupyterlab/apputils": "^3.2.4",
-    "@jupyterlab/docmanager": "^3.2.4",
-    "@jupyterlab/notebook": "^3.2.4",
-    "@jupyterlab/translation": "^3.2.4",
-    "@lumino/polling": "^1.6.0",
-    "@lumino/widgets": "^1.23.0",
-    "@retrolab/application": "^0.3.13"
-=======
     "@jupyterlab/application": "^4.0.0-alpha.4",
     "@jupyterlab/apputils": "^4.0.0-alpha.4",
     "@jupyterlab/cells": "^4.0.0-alpha.4",
@@ -59,7 +49,6 @@
     "@lumino/polling": "^1.9.1",
     "@lumino/widgets": "^1.30.1",
     "@retrolab/application": "^0.4.0-alpha.0"
->>>>>>> 7bc45601
   },
   "devDependencies": {
     "rimraf": "~3.0.0",
