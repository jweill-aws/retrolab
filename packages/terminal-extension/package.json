{
  "name": "@retrolab/terminal-extension",
  "version": "0.4.0-alpha.0",
  "description": "RetroLab - Terminal Extension",
  "homepage": "https://github.com/jupyterlab/retrolab",
  "bugs": {
    "url": "https://github.com/jupyterlab/retrolab/issues"
  },
  "repository": {
    "type": "git",
    "url": "https://github.com/jupyterlab/retrolab.git"
  },
  "license": "BSD-3-Clause",
  "author": "Project Jupyter",
  "sideEffects": [
    "style/**/*.css",
    "style/index.js"
  ],
  "main": "lib/index.js",
  "types": "lib/index.d.ts",
  "style": "style/index.css",
  "directories": {
    "lib": "lib/"
  },
  "files": [
    "lib/*.d.ts",
    "lib/*.js.map",
    "lib/*.js",
    "schema/*.json",
    "style/**/*.css",
    "style/index.js"
  ],
  "scripts": {
    "build": "tsc -b",
    "build:prod": "tsc -b",
    "clean": "rimraf lib && rimraf tsconfig.tsbuildinfo",
    "docs": "typedoc src",
    "prepublishOnly": "npm run build",
    "watch": "tsc -b --watch"
  },
  "dependencies": {
<<<<<<< HEAD
    "@jupyterlab/application": "^3.2.4",
    "@jupyterlab/coreutils": "^5.2.4",
    "@jupyterlab/terminal": "^3.2.4",
    "@lumino/algorithm": "^1.6.0"
=======
    "@jupyterlab/application": "^4.0.0-alpha.4",
    "@jupyterlab/coreutils": "^6.0.0-alpha.4",
    "@jupyterlab/terminal": "^4.0.0-alpha.4",
    "@lumino/algorithm": "^1.9.1"
>>>>>>> 7bc45601
  },
  "devDependencies": {
    "rimraf": "~3.0.0",
    "typescript": "~4.1.3"
  },
  "publishConfig": {
    "access": "public"
  },
  "jupyterlab": {
    "extension": true
  },
  "styleModule": "style/index.js"
}<|MERGE_RESOLUTION|>--- conflicted
+++ resolved
@@ -39,17 +39,10 @@
     "watch": "tsc -b --watch"
   },
   "dependencies": {
-<<<<<<< HEAD
-    "@jupyterlab/application": "^3.2.4",
-    "@jupyterlab/coreutils": "^5.2.4",
-    "@jupyterlab/terminal": "^3.2.4",
-    "@lumino/algorithm": "^1.6.0"
-=======
     "@jupyterlab/application": "^4.0.0-alpha.4",
     "@jupyterlab/coreutils": "^6.0.0-alpha.4",
     "@jupyterlab/terminal": "^4.0.0-alpha.4",
     "@lumino/algorithm": "^1.9.1"
->>>>>>> 7bc45601
   },
   "devDependencies": {
     "rimraf": "~3.0.0",
