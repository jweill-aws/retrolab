--- conflicted
+++ resolved
@@ -39,19 +39,11 @@
     "watch": "tsc -b --watch"
   },
   "dependencies": {
-<<<<<<< HEAD
-    "@jupyterlab/application": "^3.2.4",
-    "@jupyterlab/apputils": "^3.2.4",
-    "@jupyterlab/mainmenu": "^3.2.4",
-    "@jupyterlab/translation": "^3.2.4",
-    "@retrolab/ui-components": "^0.3.13"
-=======
     "@jupyterlab/application": "^4.0.0-alpha.4",
     "@jupyterlab/apputils": "^4.0.0-alpha.4",
     "@jupyterlab/mainmenu": "^4.0.0-alpha.4",
     "@jupyterlab/translation": "^4.0.0-alpha.4",
     "@retrolab/ui-components": "^0.4.0-alpha.0"
->>>>>>> 7bc45601
   },
   "devDependencies": {
     "rimraf": "~3.0.0",
