{
  "name": "@retrolab/ui-components",
  "version": "0.4.0-alpha.0",
  "description": "RetroLab - UI components",
  "homepage": "https://github.com/jupyterlab/retrolab",
  "bugs": {
    "url": "https://github.com/jupyterlab/retrolab/issues"
  },
  "repository": {
    "type": "git",
    "url": "https://github.com/jupyterlab/retrolab.git"
  },
  "license": "BSD-3-Clause",
  "author": "Project Jupyter",
  "sideEffects": [
    "style/**/*",
    "style/index.js"
  ],
  "main": "lib/index.js",
  "types": "lib/index.d.ts",
  "style": "style/index.css",
  "directories": {
    "lib": "lib/"
  },
  "files": [
    "lib/**/*.{d.ts,eot,gif,html,jpg,js,js.map,json,png,svg,woff2,ttf}",
    "style/**/*.{css,eot,gif,html,jpg,json,png,svg,woff2,ttf}",
    "style/index.js"
  ],
  "scripts": {
    "build": "tsc -b",
    "build:prod": "tsc -b",
    "build:test": "tsc --build tsconfig.test.json",
    "clean": "rimraf lib && rimraf tsconfig.tsbuildinfo",
    "cleansvg": "svgo --config svgo.yaml",
    "docs": "typedoc src",
    "docs:init": "bash docs/build.sh",
    "prepublishOnly": "npm run build",
    "test": "jest",
    "test:cov": "jest --collect-coverage",
    "test:debug": "node --inspect-brk node_modules/.bin/jest --runInBand",
    "test:debug:watch": "node --inspect-brk node_modules/.bin/jest --runInBand --watch",
    "watch": "tsc -b --watch"
  },
  "dependencies": {
<<<<<<< HEAD
    "@jupyterlab/ui-components": "^3.2.4",
=======
    "@jupyterlab/ui-components": "^4.0.0-alpha.19",
>>>>>>> 7bc45601
    "react": "^17.0.1",
    "react-dom": "^17.0.1"
  },
  "devDependencies": {
    "@babel/core": "^7.10.2",
    "@babel/preset-env": "^7.10.2",
<<<<<<< HEAD
    "@jupyterlab/testutils": "^3.2.4",
=======
    "@jupyterlab/testutils": "^4.0.0-alpha.4",
>>>>>>> 7bc45601
    "@types/jest": "^26.0.10",
    "babel-loader": "^8.0.6",
    "jest": "^26.4.2",
    "rimraf": "~3.0.0",
    "ts-jest": "^26.3.0",
    "typescript": "~4.1.3"
  },
  "publishConfig": {
    "access": "public"
  },
  "jupyterlab": {
    "coreDependency": true
  },
  "styleModule": "style/index.js"
}<|MERGE_RESOLUTION|>--- conflicted
+++ resolved
@@ -43,22 +43,14 @@
     "watch": "tsc -b --watch"
   },
   "dependencies": {
-<<<<<<< HEAD
-    "@jupyterlab/ui-components": "^3.2.4",
-=======
     "@jupyterlab/ui-components": "^4.0.0-alpha.19",
->>>>>>> 7bc45601
     "react": "^17.0.1",
     "react-dom": "^17.0.1"
   },
   "devDependencies": {
     "@babel/core": "^7.10.2",
     "@babel/preset-env": "^7.10.2",
-<<<<<<< HEAD
-    "@jupyterlab/testutils": "^3.2.4",
-=======
     "@jupyterlab/testutils": "^4.0.0-alpha.4",
->>>>>>> 7bc45601
     "@types/jest": "^26.0.10",
     "babel-loader": "^8.0.6",
     "jest": "^26.4.2",
