--- conflicted
+++ resolved
@@ -39,21 +39,12 @@
     "watch": "tsc -b --watch"
   },
   "dependencies": {
-<<<<<<< HEAD
-    "@jupyterlab/application": "^3.2.4",
-    "@jupyterlab/coreutils": "^5.2.4",
-    "@jupyterlab/docmanager": "^3.2.4",
-    "@jupyterlab/docregistry": "^3.2.4",
-    "@jupyterlab/services": "^6.2.4",
-    "@lumino/algorithm": "^1.6.0"
-=======
     "@jupyterlab/application": "^4.0.0-alpha.4",
     "@jupyterlab/coreutils": "^6.0.0-alpha.4",
     "@jupyterlab/docmanager": "^4.0.0-alpha.4",
     "@jupyterlab/docregistry": "^4.0.0-alpha.4",
     "@jupyterlab/services": "^7.0.0-alpha.4",
     "@lumino/algorithm": "^1.9.1"
->>>>>>> 7bc45601
   },
   "devDependencies": {
     "rimraf": "~3.0.0",
