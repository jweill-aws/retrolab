--- conflicted
+++ resolved
@@ -45,11 +45,7 @@
     }
   },
   "devDependencies": {
-<<<<<<< HEAD
-    "@jupyterlab/buildutils": "^3.2.4",
-=======
     "@jupyterlab/buildutils": "^4.0.0-alpha.4",
->>>>>>> 7bc45601
     "@typescript-eslint/eslint-plugin": "^4.2.0",
     "@typescript-eslint/parser": "^4.2.0",
     "eslint": "^7.10.0",
