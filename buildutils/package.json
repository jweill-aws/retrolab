--- conflicted
+++ resolved
@@ -30,11 +30,7 @@
     "watch": "tsc -w --listEmittedFiles"
   },
   "dependencies": {
-<<<<<<< HEAD
-    "@jupyterlab/buildutils": "^3.2.4",
-=======
     "@jupyterlab/buildutils": "^4.0.0-alpha.4",
->>>>>>> 7bc45601
     "commander": "^6.2.0",
     "fs-extra": "^9.1.0",
     "typescript": "~4.1.3"
